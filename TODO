Normalize bit scores relative to highest score in filtered results, not all results
Include query sequences with no hits in count of hits

Ivan's suggestions:
  Display blown-up SVG for particular hit of interest
  Fix axis labels -- don't necessarily label with "b", given that some sequences may be for AAs

  Allow user to export table with data -- format:
    Query ID
    Subject ID
    Bit score
    E value
    Query start/end
    Subject start/end

Produce error on XML file that's not BLAST XML
Verify that results are valid based on strandedness, etc.
Add loading animation
Display scale demonstrating what gradient means

Add means of setting resolution of PNG export
Support drag/drop file uploads
Make long query/subject names render better

Write bookmarklet to allow direct loading of Kablammo from NCBI BLast

----------------------------
Before submitting manuscript
----------------------------
Enable result filtering
  Provide means of filtering by E value
Enable alignment viewing
  Show raw alignment for individual HSP
  Enable exporting the subject or query sequence corresponding to that portion of the alignment
Write help section
  Show how to get BLAST XML file (via NCBI BLAST or CLI) in README and in help section
Fix PNG/SVG export in IE
Have "tour" on homepage
Provide script for augmenting JSON file listing XML
  Be sure to lock file when operating
Visualize coverage of all hits across sequence
  Considering all hits, which parts of query sequence have no hits?
<<<<<<< HEAD
Tell user via tooltips about zoom via mouse wheel
  Add zoom buttons & pinch-to-zoom for non-desktop devices
Show sequence alignments in ClustalW-like display -- see how Benchling displays alignments
Fix tblastx alignments being coloured as NT seqs, not AA seqs (filename: RV5ABP...xml)
=======
Fix page scrolling to top in Firefox after exporting SVG or PNG
Fix colour display next to "Choose graph colour" being inaccurate due to disabled state
Fix exported SVG rendering improperly in Inkscape
>>>>>>> 710d742b
<|MERGE_RESOLUTION|>--- conflicted
+++ resolved
@@ -40,13 +40,11 @@
   Be sure to lock file when operating
 Visualize coverage of all hits across sequence
   Considering all hits, which parts of query sequence have no hits?
-<<<<<<< HEAD
 Tell user via tooltips about zoom via mouse wheel
   Add zoom buttons & pinch-to-zoom for non-desktop devices
 Show sequence alignments in ClustalW-like display -- see how Benchling displays alignments
 Fix tblastx alignments being coloured as NT seqs, not AA seqs (filename: RV5ABP...xml)
-=======
 Fix page scrolling to top in Firefox after exporting SVG or PNG
+  Reset ho;rizontal scroll of alignments in Firefox when switching alignments
 Fix colour display next to "Choose graph colour" being inaccurate due to disabled state
-Fix exported SVG rendering improperly in Inkscape
->>>>>>> 710d742b
+Fix exported SVG rendering improperly in Inkscape